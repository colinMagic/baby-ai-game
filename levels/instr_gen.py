__author__ = "Saizheng Zhang"
__credits__ = "Saizheng Zhang, Lucas Willems, Thien Huu Nguyen"

from collections import namedtuple, defaultdict
from copy import deepcopy
import itertools
import random

from .instrs import *
from gym_minigrid.minigrid import COLOR_NAMES

CONCEPTS = {
    'action': {'pickup', 'goto', 'drop', 'open'},
    'object': {'door', 'wall', 'ball', 'key', 'box'},
    'attr': {'color', 'loc', 'state'},
<<<<<<< HEAD
    'loc': {'loc_rel'},
    'color': {'red', 'blue', 'green'},
=======
    'loc': {'loc_abs', 'loc_rel'},
    'color': COLOR_NAMES,
>>>>>>> a8d72b41
    'loc_abs': {'east', 'west', 'north', 'south'},
    'loc_rel': {'left', 'right', 'front', 'behind'},
    'state': {'locked'}}

# constraints (a, b) means that a and b can appear at the same time.
CONSTRAINTS = \
    {('key', v) for v in {'goto', 'pickup', 'drop'}} | \
    {('wall', 'goto')} | \
    {('door', v) for v in {'goto', 'open', 'locked'}} | \
    {('ball', v) for v in {'goto', 'pickup', 'drop'}} | \
    {('box', v) for v in  {'goto', 'pickup', 'drop', 'open', 'locked'}} | \
    {('object', 'color'), ('object', 'loc')}

def check_valid_concept(name):
    if name in CONCEPTS:
        return True
    for c in CONCEPTS:
        if name in CONCEPTS[c]:
            return True
    raise ValueError("Incorrect concept name: {}".format(name))

def parent_concepts(name):
    check_valid_concept(name)
    parents = set()
    for k in CONCEPTS:
        if name in CONCEPTS[k]:
            parents = parents|{k}
    return parents

def ancestor_concepts(name):
    parent_c = parent_concepts(name)
    if parent_c == set():
        return set()
    else:
        ancestor_c = set()
        for pa in parent_c:
            ancestor_c |= ancestor_concepts(pa)
        return parent_concepts(name)| ancestor_c

def is_ancestor(x, y):
    return True if x in ancestor_concepts(y) else False

def child_concepts(name):
    check_valid_concept(name)
    return CONCEPTS[name]

def root_concepts(name):
    check_valid_concept(name)
    if parent_concepts(name) == set():
        return {name}
    else:
        roots = set()
        for pa in parent_concepts(name):
            roots |= root_concepts(pa)
        return roots

def is_consistent(m, n):
    check_valid_concept(m)
    check_valid_concept(n)

    # ancestor reduction rule
    def rule_anc_reduct(x, y):
        prod_xy = itertools.product(ancestor_concepts(x)|{x}, ancestor_concepts(y)|{y})
        if any([(p_xy in CONSTRAINTS) or ((p_xy[1], p_xy[0]) in CONSTRAINTS) for p_xy in prod_xy]):
            return True
        else:
            return False

    if rule_anc_reduct(m, n):
        return True

    # action-object-attribute rule
    def rule_act_obj_attr(x, y):
        for o in CONCEPTS['object']:
            if rule_anc_reduct(x, o) and rule_anc_reduct(y, o) and \
                root_concepts(x) in [{'action'}, {'attr'}] and \
                root_concepts(y) in [{'action'}, {'attr'}] and \
                root_concepts(x) != root_concepts(y):
                return True
        return False

    if rule_act_obj_attr(m, n):
        return True

    # exclusive rule
    def rule_exclusive(x, y):
        if x == y:
            return True
        if is_ancestor(x, y) or is_ancestor(y, x):
            return True

        exclusive_list = {'action', 'color', 'loc'}
        if ancestor_concepts(x) & ancestor_concepts(y) & exclusive_list:
            return False
        if 'attr' in ancestor_concepts(x) and 'attr' in ancestor_concepts(y):
            return True
        return False

    if rule_exclusive(m, n):
        return True

    return False

def extract_cands_in_generate(type, constraints=set()):
    cands = []
    for t in CONCEPTS[type]:
        if all([is_consistent(t, c) for c in constraints]) or not constraints:
            cands.append(t)
    return cands

def gen_instr_seq(seed, constraintss=[set()]):
    random.seed(seed)
    return [gen_ainstr(constraints) for constraints in constraintss]

def gen_ainstr(constraints=set()):
    act = gen_action(constraints)
    obj = gen_object(act, constraints)
    return Instr(action=act, object=obj)

def gen_action(constraints=set()):
    action_cands = extract_cands_in_generate('action', constraints)
    action = random.choice(action_cands)
    return action

def gen_object(act=None, constraints=set()):
    o_cands = extract_cands_in_generate('object', constraints|(set() if not act else {act}))
    o = random.choice(o_cands)

    o_color = gen_color(constraints=constraints)
    o_loc = gen_loc(constraints=constraints)
    o_state = gen_state(obj=o, constraints=constraints)

    return Object(type=o, color=o_color, loc=o_loc, state=o_state)

def gen_subattr(type, constraints=set()):
    cands = extract_cands_in_generate(type, constraints)
    if not cands:
        return None

    if any([is_ancestor(type, c) or type == c for c in constraints]):
        return random.choice(cands)
    else:
        if random.choice([True, False]):
            return random.choice(cands)
        else:
            return None

def gen_color(obj=None, constraints=set()):
    return gen_subattr('color', constraints)

def gen_loc(obj=None, act=None, constraints=set()):
    subloc = gen_subattr('loc', constraints)
    if not subloc:
        return None
    if subloc == 'loc_abs':
        return gen_locabs(obj=obj, act=act, constraints=constraints|{'loc_abs'})
    if subloc == 'loc_rel':
        return gen_locrel(obj=obj, act=act, constraints=constraints|{'loc_rel'})

def gen_locabs(obj=None, act=None, constraints=set()):
    return gen_subattr('loc_abs', constraints)

def gen_locrel(obj=None, act=None, constraints=set()):
    return gen_subattr('loc_rel', constraints)

def gen_state(obj=None, act=None, constraints=set()):
    return gen_subattr('state', constraints|(set() if not obj else {obj}))

def gen_surface(ntup, seed=0, conditions={}):
    if ntup == None:
        return ''

    if isinstance(ntup, list):
        random.seed(seed)
        s_instr = ''
        for i, ainstr in enumerate(ntup):
            if i > 0:
                s_instr += random.choice([' and then', ', then']) + ' '
            s_instr += gen_surface(ainstr)
        return s_instr

    if isinstance(ntup, Instr):
        s_ainstr = gen_surface(ntup.action)
        if ntup.action != 'drop':
            s_ainstr += ' ' + gen_surface(ntup.object)
        return s_ainstr

    if isinstance(ntup, Object):
        s_obj = ntup.type
        s_attrs = list([ntup.color, ntup.loc, ntup.state])
        random.shuffle(s_attrs)
        for f in s_attrs:
            if not f:
                continue
            cond = random.choice(['pre', 'after', 'which is', 'that is'])
            if cond == 'pre':
                s_obj = gen_surface(f, conditions={cond}) + ' ' + s_obj
            if cond == 'after':
                if 'which is' in s_obj or 'that is' in s_obj:
                    s_obj = s_obj + ' and is ' + gen_surface(f, conditions={cond})
                else:
                    s_obj = s_obj + ' ' + (('which is ' + gen_surface(f, conditions={cond})) if f in CONCEPTS['state'] else gen_surface(f, conditions={cond}))
            if cond in ['which is', 'that is']:
                if 'which is' in s_obj or 'that is' in s_obj:
                    s_obj = s_obj + ' and is ' + gen_surface(f, conditions={cond})
                else:
                    s_obj = s_obj + ' {} '.format(cond) + gen_surface(f, conditions={cond})
        return 'the '+ s_obj

    if ntup == 'goto':
        return random.choice(['go to', 'reach', 'find', 'walk to'])

    if ntup == 'pickup':
        return random.choice(['pickup', 'pick up', 'grasp', 'go pick', 'go grasp', 'go get', 'get', 'go fetch', 'fetch'])

    if ntup == 'drop':
        return random.choice(['drop', 'drop down', 'put down'])

    if ntup == 'open':
        return random.choice(['open'])

    if ntup in CONCEPTS['color']:
        if {'pre'} & conditions:
            return ntup
        if {'after'} & conditions:
            return random.choice(['with the color of {}'.format(ntup), 'in {}'.format(ntup)])
        if {'which is', 'that is'} & conditions:
            return ntup 

    if ntup in CONCEPTS['loc_abs']:
        if {'pre'} & conditions:
            return ntup
        if {'after', 'which is', 'that is'} & conditions:
            return random.choice(['on the {}'.format(ntup), 'on the {} direction'.format(ntup)])

    if ntup in CONCEPTS['loc_rel']:
        if {'pre'} & conditions:
            return ntup
        if {'which is', 'that is', 'after'} & conditions:
            return random.choice(['on the {}'.format(ntup), 'on your {}'.format(ntup)])

    if ntup in CONCEPTS['state']:
        return random.choice([ntup])

def test():
    for i in range(10):
        seed = i
        instr = gen_instr_seq(seed)
        #print(instr)
        gen_surface(instr, seed)

    for i in range(10):
        instr = gen_instr_seq(i, constraintss=[{'pickup', 'key'}, {'drop'}])
        #print(instr)
        gen_surface(instr, seed)

    # Same seed must yield the same instructions and string
    str1 = gen_surface(gen_instr_seq(seed), seed=7)
    str2 = gen_surface(gen_instr_seq(seed), seed=7)
    assert str1 == str2

if __name__ == "__main__":
    test()<|MERGE_RESOLUTION|>--- conflicted
+++ resolved
@@ -13,13 +13,8 @@
     'action': {'pickup', 'goto', 'drop', 'open'},
     'object': {'door', 'wall', 'ball', 'key', 'box'},
     'attr': {'color', 'loc', 'state'},
-<<<<<<< HEAD
     'loc': {'loc_rel'},
-    'color': {'red', 'blue', 'green'},
-=======
-    'loc': {'loc_abs', 'loc_rel'},
     'color': COLOR_NAMES,
->>>>>>> a8d72b41
     'loc_abs': {'east', 'west', 'north', 'south'},
     'loc_rel': {'left', 'right', 'front', 'behind'},
     'state': {'locked'}}
