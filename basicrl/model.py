import operator
from functools import reduce
import torch
import torch.nn as nn
import torch.nn.functional as F
from distributions import Categorical, DiagGaussian
from utils import orthogonal

def weights_init(m):
    classname = m.__class__.__name__
    if classname.find('Conv') != -1 or classname.find('Linear') != -1:
        orthogonal(m.weight.data)
        if m.bias is not None:
            m.bias.data.fill_(0)


class FFPolicy(nn.Module):
    def __init__(self):
        super(FFPolicy, self).__init__()

    def forward(self, inputs, states, masks):
        raise NotImplementedError

    def act(self, inputs, states, masks, deterministic=False):
        value, x, states = self(inputs, states, masks)
        action = self.dist.sample(x, deterministic=deterministic)
        action_log_probs, dist_entropy = self.dist.logprobs_and_entropy(x, action)
        return value, action, action_log_probs, states

    def evaluate_actions(self, inputs, states, masks, actions):
        value, x, states = self(inputs, states, masks)
        action_log_probs, dist_entropy = self.dist.logprobs_and_entropy(x, actions)
        return value, action_log_probs, dist_entropy, states


class CNNPolicy(FFPolicy):
    def __init__(self, num_inputs, action_space, use_gru):
        super(CNNPolicy, self).__init__()
        self.conv1 = nn.Conv2d(num_inputs, 32, 8, stride=4)
        self.conv2 = nn.Conv2d(32, 64, 4, stride=2)
        self.conv3 = nn.Conv2d(64, 32, 3, stride=1)

        self.linear1 = nn.Linear(32 * 7 * 7, 512)

        if use_gru:
            self.gru = nn.GRUCell(512, 512)

        self.critic_linear = nn.Linear(512, 1)

        if action_space.__class__.__name__ == "Discrete":
            num_outputs = action_space.n
            self.dist = Categorical(512, num_outputs)
        elif action_space.__class__.__name__ == "Box":
            num_outputs = action_space.shape[0]
            self.dist = DiagGaussian(512, num_outputs)
        else:
            raise NotImplementedError

        self.train()
        self.reset_parameters()

    @property
    def state_size(self):
        if hasattr(self, 'gru'):
            return 512
        else:
            return 1

    def reset_parameters(self):
        self.apply(weights_init)

        relu_gain = nn.init.calculate_gain('relu')
        self.conv1.weight.data.mul_(relu_gain)
        self.conv2.weight.data.mul_(relu_gain)
        self.conv3.weight.data.mul_(relu_gain)
        self.linear1.weight.data.mul_(relu_gain)

        if hasattr(self, 'gru'):
            orthogonal(self.gru.weight_ih.data)
            orthogonal(self.gru.weight_hh.data)
            self.gru.bias_ih.data.fill_(0)
            self.gru.bias_hh.data.fill_(0)

        if self.dist.__class__.__name__ == "DiagGaussian":
            self.dist.fc_mean.weight.data.mul_(0.01)

    def forward(self, inputs, states, masks):
        x = self.conv1(inputs / 255.0)
        x = F.relu(x)

        x = self.conv2(x)
        x = F.relu(x)

        x = self.conv3(x)
        x = F.relu(x)

        x = x.view(-1, 32 * 7 * 7)
        x = self.linear1(x)
        x = F.relu(x)

        if hasattr(self, 'gru'):
            if inputs.size(0) == states.size(0):
                x = states = self.gru(x, states * masks)
            else:
                x = x.view(-1, states.size(0), x.size(1))
                masks = masks.view(-1, states.size(0), 1)
                outputs = []
                for i in range(x.size(0)):
                    hx = states = self.gru(x[i], states * masks[i])
                    outputs.append(hx)
                x = torch.cat(outputs, 0)
        return self.critic_linear(x), x, states


def weights_init_mlp(m):
    classname = m.__class__.__name__
    if classname.find('Linear') != -1:
        m.weight.data.normal_(0, 1)
        m.weight.data *= 1 / torch.sqrt(m.weight.data.pow(2).sum(1, keepdim=True))
        if m.bias is not None:
            m.bias.data.fill_(0)


class MLPPolicy(FFPolicy):
    def __init__(self, num_inputs, action_space):
        super(MLPPolicy, self).__init__()

        self.action_space = action_space

        self.a_fc1 = nn.Linear(12 * 7 * 7, 64)
        self.a_fc2 = nn.Linear(64, 64)

        self.v_fc1 = nn.Linear(12 * 7 * 7, 64)
        self.v_fc2 = nn.Linear(64, 64)
        self.v_fc3 = nn.Linear(64, 1)

        if action_space.__class__.__name__ == "Discrete":
            num_outputs = action_space.n
            self.dist = Categorical(64, num_outputs)
        elif action_space.__class__.__name__ == "Box":
            num_outputs = action_space.shape[0]
            self.dist = DiagGaussian(64, num_outputs)
        else:
            raise NotImplementedError

        self.train()
        self.reset_parameters()

    @property
    def state_size(self):
        return 1

    def reset_parameters(self):
        self.apply(weights_init_mlp)

        """
        tanh_gain = nn.init.calculate_gain('tanh')
        self.a_fc1.weight.data.mul_(tanh_gain)
        self.a_fc2.weight.data.mul_(tanh_gain)
        self.v_fc1.weight.data.mul_(tanh_gain)
        self.v_fc2.weight.data.mul_(tanh_gain)
        """

        if self.dist.__class__.__name__ == "DiagGaussian":
            self.dist.fc_mean.weight.data.mul_(0.01)

    def forward(self, inputs, states, masks):
<<<<<<< HEAD
        inputs = inputs.view(-1, 12 * 7 * 7)
=======
        batch_numel = reduce(operator.mul, inputs.size()[1:], 1)
        inputs = inputs.view(-1, batch_numel)
>>>>>>> 5edbc283

        x = self.v_fc1(inputs)
        x = F.tanh(x)

        x = self.v_fc2(x)
        x = F.tanh(x)

        x = self.v_fc3(x)
        value = x

        x = self.a_fc1(inputs)
        x = F.tanh(x)

        x = self.a_fc2(x)
        x = F.tanh(x)

        return value, x, states<|MERGE_RESOLUTION|>--- conflicted
+++ resolved
@@ -127,10 +127,10 @@
 
         self.action_space = action_space
 
-        self.a_fc1 = nn.Linear(12 * 7 * 7, 64)
+        self.a_fc1 = nn.Linear(num_inputs, 64)
         self.a_fc2 = nn.Linear(64, 64)
 
-        self.v_fc1 = nn.Linear(12 * 7 * 7, 64)
+        self.v_fc1 = nn.Linear(num_inputs, 64)
         self.v_fc2 = nn.Linear(64, 64)
         self.v_fc3 = nn.Linear(64, 1)
 
@@ -165,12 +165,8 @@
             self.dist.fc_mean.weight.data.mul_(0.01)
 
     def forward(self, inputs, states, masks):
-<<<<<<< HEAD
-        inputs = inputs.view(-1, 12 * 7 * 7)
-=======
         batch_numel = reduce(operator.mul, inputs.size()[1:], 1)
         inputs = inputs.view(-1, batch_numel)
->>>>>>> 5edbc283
 
         x = self.v_fc1(inputs)
         x = F.tanh(x)
