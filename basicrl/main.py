--- conflicted
+++ resolved
@@ -135,15 +135,6 @@
 
     obs_shape = envs.observation_space.shape
     obs_shape = (obs_shape[0] * args.num_stack, *obs_shape[1:])
-
-<<<<<<< HEAD
-    #if len(envs.observation_space.shape) == 3:
-    #    actor_critic = CNNPolicy(obs_shape[0], envs.action_space, args.recurrent_policy)
-    #else:
-    assert not args.recurrent_policy, \
-        "Recurrent policy is not implemented for the MLP controller"
-    actor_critic = MLPPolicy(obs_shape[0], envs.action_space)
-=======
     obs_numel = reduce(operator.mul, obs_shape, 1)
 
     if len(obs_shape) == 3 and obs_numel > 1024:
@@ -152,7 +143,6 @@
         assert not args.recurrent_policy, \
             "Recurrent policy is not implemented for the MLP controller"
         actor_critic = MLPPolicy(obs_numel, envs.action_space)
->>>>>>> 5edbc283
 
     if envs.action_space.__class__.__name__ == "Discrete":
         action_shape = 1
