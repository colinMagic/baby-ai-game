--- conflicted
+++ resolved
@@ -111,14 +111,10 @@
 
         roomList = []
 
-<<<<<<< HEAD
-        while len(roomList) < self.numRooms:
-=======
         # Choose a random number of rooms to generate
         numRooms = self.np_random.randint(self.minNumRooms, self.maxNumRooms+1)
 
         while len(roomList) < numRooms:
->>>>>>> 15d587df
             curRoomList = []
 
             entryDoorPos = (
