import copy
import glob
import os
import time
import operator
from functools import reduce

import gym
import numpy as np
import torch
import torch.nn as nn
import torch.nn.functional as F
import torch.optim as optim
from torch.autograd import Variable

from arguments import get_args
from vec_env.dummy_vec_env import DummyVecEnv
from vec_env.subproc_vec_env import SubprocVecEnv
from envs import make_env
from kfac import KFACOptimizer
from model import Policy
from storage import RolloutStorage
from visualize import visdom_plot

from multienv import MultiEnvGraphing

args = get_args()

assert args.algo in ['a2c', 'ppo', 'acktr']
if args.recurrent_policy:
    assert args.algo in ['a2c', 'ppo'], 'Recurrent policy is not implemented for ACKTR'

num_updates = int(args.num_frames) // args.num_steps // args.num_processes

torch.manual_seed(args.seed)
if args.cuda:
    torch.cuda.manual_seed(args.seed)

try:
    os.makedirs(args.log_dir)
except OSError:
    files = glob.glob(os.path.join(args.log_dir, '*.monitor.csv'))
    for f in files:
        os.remove(f)

def main():
    print("#######")
    print("WARNING: All rewards are clipped or normalized so you need to use a monitor (see envs.py) or visdom plot to get true rewards")
    print("#######")

    os.environ['OMP_NUM_THREADS'] = '1'

    if args.vis:
        from visdom import Visdom
        viz = Visdom()
        win = None

<<<<<<< HEAD
    graphing = MultiEnvGraphing()

    envs = [make_env(args.env_name, args.seed, i, args.log_dir)
                for i in range(args.num_processes)]
=======
    envs = [make_env(args.env_name, args.seed, i, args.log_dir) for i in range(args.num_processes)]
>>>>>>> 42cada9b

    if args.num_processes > 1:
        envs = SubprocVecEnv(envs)
    else:
        envs = DummyVecEnv(envs)

    obs_shape = envs.observation_space.shape
    obs_shape = (obs_shape[0] * args.num_stack, *obs_shape[1:])
    obs_numel = reduce(operator.mul, obs_shape, 1)

    actor_critic = Policy(obs_numel, envs.action_space)

    # Maxime: log some info about the model and its size
    modelSize = 0
    for p in actor_critic.parameters():
        pSize = reduce(operator.mul, p.size(), 1)
        modelSize += pSize
    print(str(actor_critic))
    print('Total model size: %d' % modelSize)

    if envs.action_space.__class__.__name__ == "Discrete":
        action_shape = 1
    else:
        action_shape = envs.action_space.shape[0]

    if args.cuda:
        actor_critic.cuda()

    if args.algo == 'a2c':
        optimizer = optim.RMSprop(actor_critic.parameters(), args.lr, eps=args.eps, alpha=args.alpha)
    elif args.algo == 'ppo':
        optimizer = optim.Adam(actor_critic.parameters(), args.lr, eps=args.eps)
    elif args.algo == 'acktr':
        optimizer = KFACOptimizer(actor_critic)

    rollouts = RolloutStorage(args.num_steps, args.num_processes, obs_shape, envs.action_space, actor_critic.state_size)
    current_obs = torch.zeros(args.num_processes, *obs_shape)

    def update_current_obs(obs):
        shape_dim0 = envs.observation_space.shape[0]
        obs = torch.from_numpy(obs).float()
        if args.num_stack > 1:
            current_obs[:, :-shape_dim0] = current_obs[:, shape_dim0:]
        current_obs[:, -shape_dim0:] = obs

    obs = envs.reset()
    update_current_obs(obs)
    rollouts.observations[0].copy_(current_obs)

    # These variables are used to compute average rewards for all processes.
    episode_rewards = torch.zeros([args.num_processes, 1])
    final_rewards = torch.zeros([args.num_processes, 1])

    if args.cuda:
        current_obs = current_obs.cuda()
        rollouts.cuda()

    start = time.time()
    for j in range(num_updates):
        for step in range(args.num_steps):
            # Sample actions
            value, action, action_log_prob, states = actor_critic.act(
                Variable(rollouts.observations[step], volatile=True),
                Variable(rollouts.states[step], volatile=True),
                Variable(rollouts.masks[step], volatile=True)
            )
            cpu_actions = action.data.squeeze(1).cpu().numpy()

            # Obser reward and next obs
            obs, reward, done, info = envs.step(cpu_actions)
            reward = torch.from_numpy(np.expand_dims(np.stack(reward), 1)).float()
            episode_rewards += reward

            graphing.process(info)

            # If done then clean the history of observations.
            masks = torch.FloatTensor([[0.0] if done_ else [1.0] for done_ in done])
            final_rewards *= masks
            final_rewards += (1 - masks) * episode_rewards
            episode_rewards *= masks

            if args.cuda:
                masks = masks.cuda()

            if current_obs.dim() == 4:
                current_obs *= masks.unsqueeze(2).unsqueeze(2)
            elif current_obs.dim() == 3:
                current_obs *= masks.unsqueeze(2)
            else:
                current_obs *= masks

            update_current_obs(obs)
            rollouts.insert(step, current_obs, states.data, action.data, action_log_prob.data, value.data, reward, masks)

        next_value = actor_critic(
            Variable(rollouts.observations[-1], volatile=True),
            Variable(rollouts.states[-1], volatile=True),
            Variable(rollouts.masks[-1], volatile=True)
        )[0].data

        rollouts.compute_returns(next_value, args.use_gae, args.gamma, args.tau)

        if args.algo in ['a2c', 'acktr']:
            values, action_log_probs, dist_entropy, states = actor_critic.evaluate_actions(
                Variable(rollouts.observations[:-1].view(-1, *obs_shape)),
                Variable(rollouts.states[:-1].view(-1, actor_critic.state_size)),
                Variable(rollouts.masks[:-1].view(-1, 1)),
                Variable(rollouts.actions.view(-1, action_shape))
            )

            values = values.view(args.num_steps, args.num_processes, 1)
            action_log_probs = action_log_probs.view(args.num_steps, args.num_processes, 1)

            advantages = Variable(rollouts.returns[:-1]) - values
            value_loss = advantages.pow(2).mean()

            action_loss = -(Variable(advantages.data) * action_log_probs).mean()

            if args.algo == 'acktr' and optimizer.steps % optimizer.Ts == 0:
                # Sampled fisher, see Martens 2014
                actor_critic.zero_grad()
                pg_fisher_loss = -action_log_probs.mean()

                value_noise = Variable(torch.randn(values.size()))
                if args.cuda:
                    value_noise = value_noise.cuda()

                sample_values = values + value_noise
                vf_fisher_loss = -(values - Variable(sample_values.data)).pow(2).mean()

                fisher_loss = pg_fisher_loss + vf_fisher_loss
                optimizer.acc_stats = True
                fisher_loss.backward(retain_graph=True)
                optimizer.acc_stats = False

            optimizer.zero_grad()
            (value_loss * args.value_loss_coef + action_loss - dist_entropy * args.entropy_coef).backward()

            if args.algo == 'a2c':
                nn.utils.clip_grad_norm(actor_critic.parameters(), args.max_grad_norm)

            optimizer.step()
        elif args.algo == 'ppo':
            advantages = rollouts.returns[:-1] - rollouts.value_preds[:-1]
            advantages = (advantages - advantages.mean()) / (advantages.std() + 1e-5)

            for e in range(args.ppo_epoch):
                if args.recurrent_policy:
                    data_generator = rollouts.recurrent_generator(advantages, args.num_mini_batch)
                else:
                    data_generator = rollouts.feed_forward_generator(advantages, args.num_mini_batch)

                for sample in data_generator:
                    observations_batch, states_batch, actions_batch, \
                       return_batch, masks_batch, old_action_log_probs_batch, \
                            adv_targ = sample

                    # Reshape to do in a single forward pass for all steps
                    values, action_log_probs, dist_entropy, states = actor_critic.evaluate_actions(
                        Variable(observations_batch),
                        Variable(states_batch),
                        Variable(masks_batch),
                        Variable(actions_batch)
                    )

                    adv_targ = Variable(adv_targ)
                    ratio = torch.exp(action_log_probs - Variable(old_action_log_probs_batch))
                    surr1 = ratio * adv_targ
                    surr2 = torch.clamp(ratio, 1.0 - args.clip_param, 1.0 + args.clip_param) * adv_targ
                    action_loss = -torch.min(surr1, surr2).mean() # PPO's pessimistic surrogate (L^CLIP)

                    value_loss = (Variable(return_batch) - values).pow(2).mean()

                    optimizer.zero_grad()
                    (value_loss + action_loss - dist_entropy * args.entropy_coef).backward()
                    nn.utils.clip_grad_norm(actor_critic.parameters(), args.max_grad_norm)
                    optimizer.step()

        rollouts.after_update()

        if j % args.save_interval == 0 and args.save_dir != "":
            save_path = os.path.join(args.save_dir, args.algo)
            try:
                os.makedirs(save_path)
            except OSError:
                pass

            # A really ugly way to save a model to CPU
            save_model = actor_critic
            if args.cuda:
                save_model = copy.deepcopy(actor_critic).cpu()

            save_model = [save_model,
                            hasattr(envs, 'ob_rms') and envs.ob_rms or None]

            torch.save(save_model, os.path.join(save_path, args.env_name + ".pt"))

        if j % args.log_interval == 0:
            end = time.time()
            total_num_steps = (j + 1) * args.num_processes * args.num_steps
            print("Updates {}, num timesteps {}, FPS {}, mean/median reward {:.1f}/{:.1f}, min/max reward {:.1f}/{:.1f}, entropy {:.5f}, value loss {:.5f}, policy loss {:.5f}".
                format(j, total_num_steps,
                       int(total_num_steps / (end - start)),
                       final_rewards.mean(),
                       final_rewards.median(),
                       final_rewards.min(),
                       final_rewards.max(), dist_entropy.data[0],
                       value_loss.data[0], action_loss.data[0]))
        if args.vis and j % args.vis_interval == 0:
            try:
                # Sometimes monitor doesn't properly flush the outputs
                win = visdom_plot(viz, win, args.log_dir, args.env_name, args.algo)
            except IOError:
                pass

if __name__ == "__main__":
    main()<|MERGE_RESOLUTION|>--- conflicted
+++ resolved
@@ -55,14 +55,9 @@
         viz = Visdom()
         win = None
 
-<<<<<<< HEAD
     graphing = MultiEnvGraphing()
 
-    envs = [make_env(args.env_name, args.seed, i, args.log_dir)
-                for i in range(args.num_processes)]
-=======
     envs = [make_env(args.env_name, args.seed, i, args.log_dir) for i in range(args.num_processes)]
->>>>>>> 42cada9b
 
     if args.num_processes > 1:
         envs = SubprocVecEnv(envs)
